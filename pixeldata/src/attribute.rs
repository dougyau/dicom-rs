//! Utility module for fetching key attributes from a DICOM object.

use dicom_core::{DataDictionary, Tag};
use dicom_dictionary_std::tags;
use dicom_object::{mem::InMemElement, FileDicomObject, InMemDicomObject};
use snafu::{ensure, Backtrace, OptionExt, ResultExt, Snafu};
use std::fmt;

/// An enum for a DICOM attribute which can be retrieved
/// for the purposes of decoding pixel data.
///
/// Since the set of attributes needed is more constrained,
/// this is a more compact representation than a tag or a static string.
#[derive(Debug, Copy, Clone)]
#[non_exhaustive]
pub enum AttributeName {
    Columns,
    Rows,
    BitsAllocated,
    BitsStored,
    HighBit,
    NumberOfFrames,
    PhotometricInterpretation,
    PixelData,
    PixelRepresentation,
    PlanarConfiguration,
    RescaleSlope,
    RescaleIntercept,
    SamplesPerPixel,
    VoiLutFunction,
    WindowCenter,
    WindowWidth,
}

impl std::fmt::Display for AttributeName {
    fn fmt(&self, f: &mut fmt::Formatter<'_>) -> fmt::Result {
        match self {
            AttributeName::VoiLutFunction => f.write_str("VOILUTFunction"),
            _ => std::fmt::Debug::fmt(self, f),
        }
    }
}

#[derive(Debug, Snafu)]
pub enum GetAttributeError {
    #[snafu(display("Missing required attribute `{}`", name))]
    MissingRequired {
        name: AttributeName,
        backtrace: Backtrace,
    },

    #[snafu(display("Could not retrieve attribute `{}`", name))]
    Retrieve {
        name: AttributeName,
        #[snafu(backtrace)]
        #[snafu(source(from(dicom_object::AccessError, Box::from)))]
        source: Box<dicom_object::AccessError>,
    },

    #[snafu(display("Could not get attribute `{}`", name))]
    CastValue {
        name: AttributeName,
        source: dicom_core::value::CastValueError,
        backtrace: Backtrace,
    },

    #[snafu(display("Could not convert attribute `{}`", name))]
    ConvertValue {
        name: AttributeName,
        #[snafu(source(from(dicom_core::value::ConvertValueError, Box::from)))]
        source: Box<dicom_core::value::ConvertValueError>,
        backtrace: Backtrace,
    },

    #[snafu(display("Semantically invalid value `{}` for attribute `{}`", value, name))]
    InvalidValue {
        name: AttributeName,
        value: String,
        backtrace: Backtrace,
    },
}

pub type Result<T, E = GetAttributeError> = std::result::Result<T, E>;

/// Get the Columns from the DICOM object
pub fn cols<D: DataDictionary + Clone>(obj: &FileDicomObject<InMemDicomObject<D>>) -> Result<u16> {
    retrieve_required_u16(obj, tags::COLUMNS, AttributeName::Columns)
}

/// Get the Rows from the DICOM object
pub fn rows<D: DataDictionary + Clone>(obj: &FileDicomObject<InMemDicomObject<D>>) -> Result<u16> {
    retrieve_required_u16(obj, tags::ROWS, AttributeName::Rows)
}

/// Get the VOILUTFunction from the DICOM object
pub fn voi_lut_function<D: DataDictionary + Clone>(
    obj: &FileDicomObject<InMemDicomObject<D>>,
) -> Result<Option<Vec<String>>> {
    let elems = obj
        .element(tags::VOILUT_FUNCTION)
        .ok()
        .map(|v| vec![v])
        .or_else(|| {
            get_from_shared(obj, [tags::FRAME_VOILUT_SEQUENCE, tags::VOILUT_FUNCTION])
                .map(|inner| inner.collect())
        })
        .or_else(|| {
            get_from_per_frame(obj, [tags::FRAME_VOILUT_SEQUENCE, tags::VOILUT_FUNCTION])
                .map(|inner| inner.collect())
        });
    if let Some(elems_inner) = elems {
        let res = elems_inner
            .iter()
            .map(|el| {
                (*el)
                    .string()
                    .context(CastValueSnafu {
                        name: AttributeName::VoiLutFunction,
                    })
                    .map(|v| v.trim().to_string())
            })
            .collect::<Result<Vec<_>>>()?;
        Ok(Some(res))
    } else {
        Ok(None)
    }
}

/// Get the SamplesPerPixel from the DICOM object
pub fn samples_per_pixel<D: DataDictionary + Clone>(
    obj: &FileDicomObject<InMemDicomObject<D>>,
) -> Result<u16> {
    retrieve_required_u16(obj, tags::SAMPLES_PER_PIXEL, AttributeName::SamplesPerPixel)
}

/// Get the BitsAllocated from the DICOM object
pub fn bits_allocated<D: DataDictionary + Clone>(
    obj: &FileDicomObject<InMemDicomObject<D>>,
) -> Result<u16> {
    retrieve_required_u16(obj, tags::BITS_ALLOCATED, AttributeName::BitsAllocated)
}

/// Get the BitsStored from the DICOM object
pub fn bits_stored<D: DataDictionary + Clone>(
    obj: &FileDicomObject<InMemDicomObject<D>>,
) -> Result<u16> {
    retrieve_required_u16(obj, tags::BITS_STORED, AttributeName::BitsStored)
}

/// Get the HighBit from the DICOM object
pub fn high_bit<D: DataDictionary + Clone>(
    obj: &FileDicomObject<InMemDicomObject<D>>,
) -> Result<u16> {
    retrieve_required_u16(obj, tags::HIGH_BIT, AttributeName::HighBit)
}

/// Get the PixelData element from the DICOM object
pub fn pixel_data<D: DataDictionary + Clone>(
    obj: &FileDicomObject<InMemDicomObject<D>>,
) -> Result<&InMemElement<D>> {
    let name = AttributeName::PixelData;
    obj.element_opt(tags::PIXEL_DATA)
        .context(RetrieveSnafu { name })?
        .context(MissingRequiredSnafu { name })
}

fn get_from_shared<D: DataDictionary + Clone>(
    obj: &FileDicomObject<InMemDicomObject<D>>,
    selector: [Tag; 2],
) -> Option<impl Iterator<Item = &InMemElement<D>>> {
    obj.get(tags::SHARED_FUNCTIONAL_GROUPS_SEQUENCE)?
        .items()?
        .first()?
        .get(selector[0])
        .and_then(|inner| inner.items()?.first()?.get(selector[1]))
        // Sometimes the tag is not in the properly nested sequence, but just flat in the first
        // element of the SharedFunctionalGroupsSequence
        .or_else(|| {
            obj.get(tags::SHARED_FUNCTIONAL_GROUPS_SEQUENCE)?
                .items()?
                .first()?
                .get(selector[1])
        })
        .map(std::iter::once)
}

fn get_from_per_frame<D: DataDictionary + Clone>(
    obj: &FileDicomObject<InMemDicomObject<D>>,
    selector: [Tag; 2],
) -> Option<impl Iterator<Item = &InMemElement<D>>> {
    Some(
        obj.get(tags::PER_FRAME_FUNCTIONAL_GROUPS_SEQUENCE)?
            .items()?
            .iter()
            .filter_map(move |item| item.get(selector[0])?.items()?.first()?.get(selector[1])),
    )
}

/// Get the RescaleIntercept from the DICOM object or returns 0
pub fn rescale_intercept<D: DataDictionary + Clone>(
    obj: &FileDicomObject<InMemDicomObject<D>>,
) -> Vec<f64> {
    obj.element(tags::RESCALE_INTERCEPT)
        .ok()
        .and_then(|e| {
            vec![e.to_float64().ok()]
                .into_iter()
                .collect::<Option<Vec<f64>>>()
        })
        .or_else(|| {
            get_from_per_frame(
                obj,
                [
                    tags::PIXEL_VALUE_TRANSFORMATION_SEQUENCE,
                    tags::RESCALE_INTERCEPT,
                ],
            )
            .and_then(|v| v.into_iter().map(|el| el.to_float64().ok()).collect())
        })
        .or_else(|| {
            get_from_shared(
                obj,
                [
                    tags::PIXEL_VALUE_TRANSFORMATION_SEQUENCE,
                    tags::RESCALE_INTERCEPT,
                ],
            )
            .and_then(|v| v.into_iter().map(|el| el.to_float64().ok()).collect())
        })
        .unwrap_or(vec![0.])
}

/// Get the RescaleSlope from the DICOM object or returns 1.0
pub fn rescale_slope<D: DataDictionary + Clone>(
    obj: &FileDicomObject<InMemDicomObject<D>>,
) -> Vec<f64> {
    obj.element(tags::RESCALE_SLOPE)
        .ok()
        .and_then(|e| {
            vec![e.to_float64().ok()]
                .into_iter()
                .collect::<Option<Vec<f64>>>()
        })
        .or_else(|| {
            get_from_per_frame(
                obj,
                [
                    tags::PIXEL_VALUE_TRANSFORMATION_SEQUENCE,
                    tags::RESCALE_SLOPE,
                ],
            )
            .and_then(|v| v.into_iter().map(|el| el.to_float64().ok()).collect())
        })
        .or_else(|| {
            get_from_shared(
                obj,
                [
                    tags::PIXEL_VALUE_TRANSFORMATION_SEQUENCE,
                    tags::RESCALE_SLOPE,
                ],
            )
            .and_then(|v| v.into_iter().map(|el| el.to_float64().ok()).collect())
        })
        .unwrap_or(vec![1.0])
}

/// Get the NumberOfFrames from the DICOM object,
/// returning 1 if it is not present
pub fn number_of_frames<D: DataDictionary + Clone>(
    obj: &FileDicomObject<InMemDicomObject<D>>,
) -> Result<u32> {
    let name = AttributeName::NumberOfFrames;
    let elem = if let Some(elem) = obj
        .element_opt(tags::NUMBER_OF_FRAMES)
        .context(RetrieveSnafu { name })?
    {
        elem
    } else {
        return Ok(1);
    };

    let integer = elem.to_int::<i32>().context(ConvertValueSnafu { name })?;

    ensure!(
        integer > 0,
        InvalidValueSnafu {
            name,
            value: integer.to_string(),
        }
    );

    Ok(integer as u32)
}

/// Retrieve the WindowCenter from the DICOM object if it exists.
pub fn window_center<D: DataDictionary + Clone>(
    obj: &FileDicomObject<InMemDicomObject<D>>,
) -> Option<Vec<f64>> {
    let wc = obj
        .get(tags::WINDOW_CENTER)
        .and_then(|e| {
            vec![e.to_float64().ok()]
                .into_iter()
                .collect::<Option<Vec<f64>>>()
        })
        .or_else(|| {
            get_from_per_frame(obj, [tags::FRAME_VOILUT_SEQUENCE, tags::WINDOW_CENTER])
                .and_then(|v| v.into_iter().map(|el| el.to_float64().ok()).collect())
        })
        .or_else(|| {
            get_from_shared(obj, [tags::FRAME_VOILUT_SEQUENCE, tags::WINDOW_CENTER])
                .and_then(|v| v.into_iter().map(|el| el.to_float64().ok()).collect())
        });
    wc
}

/// Retrieve the WindowWidth from the DICOM object if it exists.
pub fn window_width<D: DataDictionary + Clone>(
    obj: &FileDicomObject<InMemDicomObject<D>>,
) -> Option<Vec<f64>> {
    let ww = obj
        .get(tags::WINDOW_WIDTH)
        .and_then(|e| {
            vec![e.to_float64().ok()]
                .into_iter()
                .collect::<Option<Vec<f64>>>()
        })
        .or_else(|| {
            get_from_per_frame(obj, [tags::FRAME_VOILUT_SEQUENCE, tags::WINDOW_WIDTH])
                .and_then(|v| v.into_iter().map(|el| el.to_float64().ok()).collect())
        })
        .or_else(|| {
            get_from_shared(obj, [tags::FRAME_VOILUT_SEQUENCE, tags::WINDOW_WIDTH])
                .and_then(|v| v.into_iter().map(|el| el.to_float64().ok()).collect())
        });
    ww
}

#[inline]
fn retrieve_required_u16<D>(
    obj: &FileDicomObject<InMemDicomObject<D>>,
    tag: Tag,
    name: AttributeName,
) -> Result<u16>
where
    D: DataDictionary + Clone,
{
    obj.element_opt(tag)
        .context(RetrieveSnafu { name })?
        .context(MissingRequiredSnafu { name })?
        .uint16()
        .context(CastValueSnafu { name })
}

/// A decoded representation of the DICOM _Pixel Representation_ attribute.
#[derive(Debug, Copy, Clone, Eq, Hash, PartialEq)]
#[repr(u16)]
pub enum PixelRepresentation {
    /// 0: unsigned pixel data sample values
    Unsigned = 0,
    /// 1: signed pixel data sample values
    Signed = 1,
}

/// Get the PixelRepresentation from the DICOM object
pub fn pixel_representation<D: DataDictionary + Clone>(
    obj: &FileDicomObject<InMemDicomObject<D>>,
) -> Result<PixelRepresentation> {
    let p = retrieve_required_u16(
        obj,
        tags::PIXEL_REPRESENTATION,
        AttributeName::PixelRepresentation,
    )?;

    match p {
        0 => Ok(PixelRepresentation::Unsigned),
        1 => Ok(PixelRepresentation::Signed),
        _ => InvalidValueSnafu {
            name: AttributeName::PixelRepresentation,
            value: p.to_string(),
        }
        .fail(),
    }
}

/// A decoded representation of the DICOM _Planar Configuration_ attribute.
#[derive(Debug, Copy, Clone, Eq, Hash, PartialEq)]
#[repr(u16)]
pub enum PlanarConfiguration {
    /// 0: Standard planar configuration.
    /// Each pixel is encoded contiguously.
    Standard = 0,
    /// 1: Pixel-first planar configuration.
    /// Each color plane is encoded contiguously.
    PixelFirst = 1,
}

impl fmt::Display for PlanarConfiguration {
    fn fmt(&self, f: &mut fmt::Formatter) -> fmt::Result {
        (*self as u16).fmt(f)
    }
}

/// Get the PlanarConfiguration from the DICOM object,
/// returning the standard planar configuration by default
#[cfg(not(feature = "gdcm"))]
pub fn planar_configuration<D: DataDictionary + Clone>(
    obj: &FileDicomObject<InMemDicomObject<D>>,
) -> Result<PlanarConfiguration> {
    let elem = if let Some(elem) =
        obj.element_opt(tags::PLANAR_CONFIGURATION)
            .context(RetrieveSnafu {
                name: AttributeName::PlanarConfiguration,
            })? {
        elem
    } else {
        return Ok(PlanarConfiguration::Standard);
    };

    let p = elem.to_int::<i16>().context(ConvertValueSnafu {
        name: AttributeName::PlanarConfiguration,
    })?;

    match p {
        0 => Ok(PlanarConfiguration::Standard),
        1 => Ok(PlanarConfiguration::PixelFirst),
        _ => InvalidValueSnafu {
            name: AttributeName::PlanarConfiguration,
            value: p.to_string(),
        }
        .fail(),
    }
}

/// A decoded representation of the
/// DICOM _Photometric Interpretation_ attribute.
///
/// See [section C.7.6.3][1] of the standard
/// for more details about each photometric interpretation.
///
/// In the event that the photometric interpretation is not
/// any of the specified variants,
/// the `Other` variant is used.
/// Note that this enumeration covers the ones which are known,
/// not necessarily supported in the decoding process.
///
/// [1]: https://dicom.nema.org/medical/dicom/current/output/chtml/part03/sect_C.7.6.3.html#sect_C.7.6.3.1.2
#[derive(Debug, Clone, PartialEq)]
pub enum PhotometricInterpretation {
    /// `MONOCHROME1`:
    /// Pixel data represent a single monochrome image plane.
    /// The minimum sample value is intended to be displayed as white.
    Monochrome1,
    /// `MONOCHROME2`:
    /// Pixel data represent a single monochrome image plane.
    /// The minimum sample value is intended to be displayed as black.
    Monochrome2,
    /// `PALETTE COLOR`:
    /// Pixel data describe a color image with a single sample per pixel
    /// (single image plane).
    PaletteColor,
    /// `RGB`:
    /// Pixel data represent a color image described by
    /// red, green, and blue image planes.
    Rgb,
    /// `YBR_FULL`:
    /// Pixel data represent a color image described by
    /// one luminance (Y) and two chrominance planes (CB and CR)
    /// and as a result there are half as many CB and CR values as Y values.
    YbrFull,
    /// `YBR_FULL_422`:
    /// The same as YBR_FULL except that the CB and CR values
    /// are sampled horizontally at half the Y rate.
    YbrFull422,
    /// `YBR_PARTIAL_420`:
    /// Pixel data represent a color image described by
    /// one luminance (Y) and two chrominance planes (CB and CR).
    /// The CB and CR values are sampled
    /// horizontally and vertically at half the Y rate
    /// and as a result there are four times less CB and CR values than Y values.
    YbrPartial420,
    /// `YBR_ICT`:
    /// Irreversible Color Transformation.
    /// Pixel data represent a color image described by
    /// one luminance (Y) and two chrominance planes (CB and CR).
    YbrIct,
    /// `YBR_RCT`:
    /// Rreversible Color Transformation.
    /// Pixel data represent a color image described by
    /// one luminance (Y) and two chrominance planes (CB and CR).
    YbrRct,
    /// The photometric interpretation is not one of the known variants.
    ///
    /// **Note:** this value is assumed to be different from
    /// any other variant listed above,
    /// and no checks are made to ensure this assumption.
    /// The construction of `PhotometricInterpretation::Other`
    /// when one of the existing variants is applicable
    /// is considered a bug.
    ///
    /// **Note 2:** subsequent crate versions may introduce new variants,
    /// and as a consequence break any user depending on the `Other` variant.
    /// If you need to depend on an unspecified variant,
    /// you should also double check the photometric interpretations here
    /// every time the crate is updated.
    Other(String),
}

impl PhotometricInterpretation {
    /// Obtain a string representation of the photometric interpretation.
    pub fn as_str(&self) -> &str {
        self.as_ref()
    }

    /// Get whether this photometric interpretation is
    /// one of the monochrome variants
    /// (`MONOCHROME1` or `MONOCHROME2`).
    pub fn is_monochrome(&self) -> bool {
        matches!(
            self,
            PhotometricInterpretation::Monochrome1 | PhotometricInterpretation::Monochrome2
        )
    }
}

impl AsRef<str> for PhotometricInterpretation {
    fn as_ref(&self) -> &str {
        match self {
            PhotometricInterpretation::Monochrome1 => "MONOCHROME1",
            PhotometricInterpretation::Monochrome2 => "MONOCHROME2",
            PhotometricInterpretation::PaletteColor => "PALETTE COLOR",
            PhotometricInterpretation::Rgb => "RGB",
            PhotometricInterpretation::YbrFull => "YBR_FULL",
            PhotometricInterpretation::YbrFull422 => "YBR_FULL_422",
            PhotometricInterpretation::YbrPartial420 => "YBR_PARTIAL_420",
            PhotometricInterpretation::YbrIct => "YBR_ICT",
            PhotometricInterpretation::YbrRct => "YBR_RCT",
            PhotometricInterpretation::Other(s) => s,
        }
    }
}

impl From<String> for PhotometricInterpretation {
    fn from(s: String) -> Self {
        match s.as_str() {
            "MONOCHROME1" => PhotometricInterpretation::Monochrome1,
            "MONOCHROME2" => PhotometricInterpretation::Monochrome2,
            "PALETTE COLOR" => PhotometricInterpretation::PaletteColor,
            "RGB" => PhotometricInterpretation::Rgb,
            "YBR_FULL" => PhotometricInterpretation::YbrFull,
            "YBR_FULL_422" => PhotometricInterpretation::YbrFull422,
            "YBR_PARTIAL_420" => PhotometricInterpretation::YbrPartial420,
            "YBR_ICT" => PhotometricInterpretation::YbrIct,
            "YBR_RCT" => PhotometricInterpretation::YbrRct,
            _ => PhotometricInterpretation::Other(s),
        }
    }
}

impl From<&str> for PhotometricInterpretation {
    fn from(s: &str) -> Self {
        match s {
            "MONOCHROME1" => PhotometricInterpretation::Monochrome1,
            "MONOCHROME2" => PhotometricInterpretation::Monochrome2,
            "PALETTE COLOR" => PhotometricInterpretation::PaletteColor,
            "RGB" => PhotometricInterpretation::Rgb,
            "YBR_FULL" => PhotometricInterpretation::YbrFull,
            "YBR_FULL_422" => PhotometricInterpretation::YbrFull422,
            "YBR_PARTIAL_420" => PhotometricInterpretation::YbrPartial420,
            "YBR_ICT" => PhotometricInterpretation::YbrIct,
            "YBR_RCT" => PhotometricInterpretation::YbrRct,
            _ => PhotometricInterpretation::Other(s.to_string()),
        }
    }
}

impl fmt::Display for PhotometricInterpretation {
    fn fmt(&self, f: &mut fmt::Formatter<'_>) -> fmt::Result {
        match self {
            PhotometricInterpretation::Monochrome1 => f.write_str("MONOCHROME1"),
            PhotometricInterpretation::Monochrome2 => f.write_str("MONOCHROME2"),
            PhotometricInterpretation::PaletteColor => f.write_str("PALETTE COLOR"),
            PhotometricInterpretation::Rgb => f.write_str("RGB"),
            PhotometricInterpretation::YbrFull => f.write_str("YBR_FULL"),
            PhotometricInterpretation::YbrFull422 => f.write_str("YBR_FULL_422"),
            PhotometricInterpretation::YbrPartial420 => f.write_str("YBR_PARTIAL_420"),
            PhotometricInterpretation::YbrIct => f.write_str("YBR_ICT"),
            PhotometricInterpretation::YbrRct => f.write_str("YBR_RCT"),
            PhotometricInterpretation::Other(s) => f.write_str(s),
        }
    }
}

/// Get the PhotoMetricInterpretation from the DICOM object
pub fn photometric_interpretation<D: DataDictionary + Clone>(
    obj: &FileDicomObject<InMemDicomObject<D>>,
) -> Result<PhotometricInterpretation> {
    let name = AttributeName::PhotometricInterpretation;
    Ok(obj
        .element_opt(tags::PHOTOMETRIC_INTERPRETATION)
        .context(RetrieveSnafu { name })?
        .context(MissingRequiredSnafu { name })?
        .string()
        .context(CastValueSnafu { name })?
<<<<<<< HEAD
        .trim()
        .trim_matches(char::from(0))
=======
        .trim_matches(|c: char| c.is_whitespace() || c == '\0')
>>>>>>> 389b6e29
        .into())
}

#[cfg(test)]
mod tests {
    use super::rescale_intercept;
    use dicom_core::{
        dicom_value,
        ops::{ApplyOp, AttributeAction, AttributeOp},
        value::DataSetSequence,
        DataElement, PrimitiveValue, VR,
    };
    use dicom_dictionary_std::{tags, uids};
    use dicom_object::{
        DefaultDicomObject, FileDicomObject, FileMetaTableBuilder, InMemDicomObject,
    };

    #[test]
    fn errors_are_not_too_large() {
        let size = std::mem::size_of::<super::GetAttributeError>();
        assert!(
            size <= 80,
            "GetAttributeError size is too large ({} > 80)",
            size
        );
    }

    fn dummy_dicom() -> DefaultDicomObject {
        FileDicomObject::new_empty_with_meta(
            FileMetaTableBuilder::new()
                .transfer_syntax(uids::EXPLICIT_VR_LITTLE_ENDIAN)
                .media_storage_sop_class_uid(uids::ENHANCED_MR_IMAGE_STORAGE)
                .media_storage_sop_instance_uid("2.25.145929179730251416957282651365760465911")
                .build()
                .unwrap(),
        )
    }

    #[test]
    fn get_required_field_from_top_level_dataset() {
        let mut dcm = dummy_dicom();
        // Returns vec![0.] if not present
        assert_eq!(rescale_intercept(&dcm), vec![0.]);

        // Finds the correct value from top level dataset
        dcm.put_element(DataElement::new(
            tags::RESCALE_INTERCEPT,
            VR::DS,
            dicom_value!(F64, 1.0),
        ));
        assert_eq!(rescale_intercept(&dcm), vec![1.0]);
    }

    #[test]
    fn get_required_field_from_shared_fn_groups() {
        let mut dcm = dummy_dicom();
        // Add shared functional groups sequence
        dcm.apply(AttributeOp::new(
            tags::SHARED_FUNCTIONAL_GROUPS_SEQUENCE,
            AttributeAction::SetIfMissing(PrimitiveValue::Empty),
        ))
        .unwrap();
        // Check the fn still returns nothing.
        assert_eq!(rescale_intercept(&dcm), vec![0.0]);

        // Add the PixelValueTransformationSequence entry
        dcm.apply(AttributeOp::new(
            (
                tags::SHARED_FUNCTIONAL_GROUPS_SEQUENCE,
                0,
                tags::PIXEL_VALUE_TRANSFORMATION_SEQUENCE,
            ),
            AttributeAction::Set(PrimitiveValue::Empty),
        ))
        .unwrap();

        // Check the fn still returns nothing.
        assert_eq!(rescale_intercept(&dcm), vec![0.0]);
        dcm.apply(AttributeOp::new(
            (
                tags::SHARED_FUNCTIONAL_GROUPS_SEQUENCE,
                0,
                tags::PIXEL_VALUE_TRANSFORMATION_SEQUENCE,
                0,
                tags::RESCALE_INTERCEPT,
            ),
            AttributeAction::Set(dicom_value!(F64, 3.0)),
        ))
        .unwrap();
        // Check value is returned correctly
        assert_eq!(rescale_intercept(&dcm), vec![3.0]);
    }

    #[test]
    fn get_required_field_from_shared_fn_groups_improper_placement() {
        let mut dcm = dummy_dicom();
        // Add shared functional groups sequence
        dcm.apply(AttributeOp::new(
            tags::SHARED_FUNCTIONAL_GROUPS_SEQUENCE,
            AttributeAction::SetIfMissing(PrimitiveValue::Empty),
        ))
        .unwrap();
        // Check the fn still returns nothing.
        assert_eq!(rescale_intercept(&dcm), vec![0.0]);

        // Add rescale intercept at top level of SharedFunctionalGroupsSequence
        dcm.apply(AttributeOp::new(
            (
                tags::SHARED_FUNCTIONAL_GROUPS_SEQUENCE,
                0,
                tags::RESCALE_INTERCEPT,
            ),
            AttributeAction::Set(dicom_value!(F64, 3.0)),
        ))
        .unwrap();
        // Check value is returned correctly
        assert_eq!(rescale_intercept(&dcm), vec![3.0]);
    }

    #[test]
    fn get_required_field_from_per_frame_fns() {
        let mut dcm = dummy_dicom();
        let rescale = |v| {
            DataElement::new(
                tags::PIXEL_VALUE_TRANSFORMATION_SEQUENCE,
                VR::SQ,
                DataSetSequence::from(vec![InMemDicomObject::from_element_iter([
                    DataElement::new(tags::RESCALE_INTERCEPT, VR::DS, dicom_value!(F64, v)),
                ])]),
            )
        };

        let exp = vec![1.0, 3.0, 5.0];

        let els = exp
            .iter()
            .map(|v| InMemDicomObject::from_element_iter([rescale(*v)]))
            .collect::<Vec<_>>();

        dcm.put(DataElement::new(
            tags::PER_FRAME_FUNCTIONAL_GROUPS_SEQUENCE,
            VR::SQ,
            DataSetSequence::from(els),
        ));
        assert_eq!(rescale_intercept(&dcm), exp);
    }
}<|MERGE_RESOLUTION|>--- conflicted
+++ resolved
@@ -602,12 +602,7 @@
         .context(MissingRequiredSnafu { name })?
         .string()
         .context(CastValueSnafu { name })?
-<<<<<<< HEAD
-        .trim()
-        .trim_matches(char::from(0))
-=======
         .trim_matches(|c: char| c.is_whitespace() || c == '\0')
->>>>>>> 389b6e29
         .into())
 }
 
