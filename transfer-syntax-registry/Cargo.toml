[package]
name = "dicom-transfer-syntax-registry"
version = "0.7.0"
authors = ["Eduardo Pinho <enet4mikeenet@gmail.com>"]
description = "A registry of DICOM transfer syntaxes"
edition = "2018"
license = "MIT OR Apache-2.0"
repository = "https://github.com/Enet4/dicom-rs"
keywords = ["dicom"]
readme = "README.md"

[features]
default = ["rayon", "simd"]

# inventory for compile time plugin-based transfer syntax registration
inventory-registry = ['dicom-encoding/inventory-registry']

# natively implemented image encodings
<<<<<<< HEAD
#native = ["jpeg", "openjp2", "rle"]
=======
>>>>>>> 389b6e29
native = ["jpeg", "rle"]
# native implementations that work on Windows
native_windows = ["jpeg", "rle"]
# native JPEG support
jpeg = ["jpeg-decoder", "jpeg-encoder"]
# JPEG 2000 support via the OpenJPEG Rust port,
# works on Linux and a few other platforms
openjp2 = ["dep:jpeg2k", "jpeg2k/openjp2"]
# native RLE lossless support
rle = []
# enable Rayon for JPEG decoding
rayon = ["jpeg-decoder?/rayon"]
# enable SIMD operations for JPEG encoding
simd = ["jpeg-encoder?/simd"]

# JPEG 2000 support via the OpenJPEG native bindings,
# conflicts with `openjp2`
openjpeg-sys = ["dep:jpeg2k", "jpeg2k/openjpeg-sys"]

# build OpenJPEG with multithreading,
# implies "rayon"
openjpeg-sys-threads = ["rayon", "jpeg2k?/threads"]

[dependencies]
dicom-core = { path = "../core", version = "0.7.0" }
dicom-encoding = { path = "../encoding", version = "0.7.0" }
lazy_static = "1.2.0"
byteordered = "0.6"
tracing = "0.1.34"

[dependencies.jpeg2k]
version = "0.7"
optional = true
default-features = false

[dependencies.jpeg-decoder]
version = "0.3.0"
optional = true

[dependencies.jpeg-encoder]
version = "0.6"
optional = true

[package.metadata.docs.rs]
features = ["native"]

[dev-dependencies]
dicom-test-files = "0.3"<|MERGE_RESOLUTION|>--- conflicted
+++ resolved
@@ -16,10 +16,6 @@
 inventory-registry = ['dicom-encoding/inventory-registry']
 
 # natively implemented image encodings
-<<<<<<< HEAD
-#native = ["jpeg", "openjp2", "rle"]
-=======
->>>>>>> 389b6e29
 native = ["jpeg", "rle"]
 # native implementations that work on Windows
 native_windows = ["jpeg", "rle"]
